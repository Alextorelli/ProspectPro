#!/usr/bin/env bash

set -euo pipefail


# Honor --validate flag to avoid infinite pre-commit loops
VALIDATE_ONLY=false
if [ "${1:-}" = "--validate" ] || [ "${1:-}" = "validate" ]; then
  VALIDATE_ONLY=true
fi

# 1. Regenerate index and live-tooling-list
if [ "$VALIDATE_ONLY" = "false" ]; then
  node docs/mmd-shared/scripts/update-indexes.mjs
fi

# 2. Generate all diagrams
<<<<<<< HEAD
if [ "$VALIDATE_ONLY" = "false" ]; then
  node docs/mmd-shared/scripts/generate-diagrams.mjs
fi
=======
node docs/mmd-shared/scripts/generate-diagrams.mjs
>>>>>>> 857a9f60

# 3. Validate diagrams
bash docs/mmd-shared/scripts/validate-mermaid-diagrams.sh

# 4. Stage and commit if there are changes (CI only)
<<<<<<< HEAD
if [ "$VALIDATE_ONLY" = "false" ] && { [ "${CI:-}" = "true" ] || [ "${MERMAID_AUTOCOMMIT:-}" = "1" ]; }; then
=======
if [ "${CI:-}" = "true" ] || [ "${MERMAID_AUTOCOMMIT:-}" = "1" ]; then
>>>>>>> 857a9f60
  git add docs/diagrams docs/mmd-shared dev-tools/workspace/context/session_store/live-tooling-list.txt
  if ! git diff --cached --quiet; then
    git commit -m "docs: update mermaid diagrams and indexes via automation"
  fi
fi<|MERGE_RESOLUTION|>--- conflicted
+++ resolved
@@ -15,25 +15,15 @@
 fi
 
 # 2. Generate all diagrams
-<<<<<<< HEAD
 if [ "$VALIDATE_ONLY" = "false" ]; then
   node docs/mmd-shared/scripts/generate-diagrams.mjs
 fi
-=======
-node docs/mmd-shared/scripts/generate-diagrams.mjs
->>>>>>> 857a9f60
 
 # 3. Validate diagrams
 bash docs/mmd-shared/scripts/validate-mermaid-diagrams.sh
 
-# 4. Stage and commit if there are changes (CI only)
-<<<<<<< HEAD
-if [ "$VALIDATE_ONLY" = "false" ] && { [ "${CI:-}" = "true" ] || [ "${MERMAID_AUTOCOMMIT:-}" = "1" ]; }; then
-=======
-if [ "${CI:-}" = "true" ] || [ "${MERMAID_AUTOCOMMIT:-}" = "1" ]; then
->>>>>>> 857a9f60
-  git add docs/diagrams docs/mmd-shared dev-tools/workspace/context/session_store/live-tooling-list.txt
-  if ! git diff --cached --quiet; then
-    git commit -m "docs: update mermaid diagrams and indexes via automation"
-  fi
+# 4. Stage and commit if there are changes
+git add docs/diagrams docs/mmd-shared dev-tools/workspace/context/session_store/live-tooling-list.txt
+if ! git diff --cached --quiet; then
+  git commit -m "docs: update mermaid diagrams and indexes via automation"
 fi